--- conflicted
+++ resolved
@@ -1,11 +1,7 @@
 PATH
   remote: .
   specs:
-<<<<<<< HEAD
-    active-fedora (3.2.0)
-=======
     active-fedora (3.2.1)
->>>>>>> f1e649c4
       activeresource (>= 3.0.0)
       activesupport (>= 3.0.0)
       equivalent-xml

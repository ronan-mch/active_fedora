--- conflicted
+++ resolved
@@ -2,13 +2,9 @@
   remote: .
   specs:
     active-fedora (2.3.3)
-<<<<<<< HEAD
+      activemodel
       activeresource (>= 3.0)
       activesupport (>= 3.0)
-=======
-      activemodel
-      activeresource
->>>>>>> 85a600f6
       equivalent-xml
       facets
       mediashelf-loggable
@@ -24,7 +20,6 @@
   remote: http://rubygems.org/
   specs:
     RedCloth (4.2.7)
-<<<<<<< HEAD
     activemodel (3.0.10)
       activesupport (= 3.0.10)
       builder (~> 2.1.2)
@@ -33,16 +28,6 @@
       activemodel (= 3.0.10)
       activesupport (= 3.0.10)
     activesupport (3.0.10)
-=======
-    activemodel (3.0.9)
-      activesupport (= 3.0.9)
-      builder (~> 2.1.2)
-      i18n (~> 0.5.0)
-    activeresource (3.0.9)
-      activemodel (= 3.0.9)
-      activesupport (= 3.0.9)
-    activesupport (3.0.9)
->>>>>>> 85a600f6
     builder (2.1.2)
     columnize (0.3.4)
     daemons (1.1.4)

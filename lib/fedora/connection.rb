--- conflicted
+++ resolved
@@ -186,11 +186,6 @@
     # Creates new Net::HTTP instance for communication with
     # remote service and resources.
     def http
-<<<<<<< HEAD
-      http             = Net::HTTP.new(@site.host, @site.port)
-      http.use_ssl     = @site.is_a?(URI::HTTPS)
-      http.verify_mode = OpenSSL::SSL::VERIFY_NONE if http.use_ssl?
-=======
       http = Net::HTTP.new(@site.host, @site.port)
       if(@site.is_a?(URI::HTTPS) && !SSL_CLIENT_CERT_FILE.nil? && !SSL_CLIENT_KEY_FILE.nil? && !SSL_CLIENT_KEY_PASS.nil?)
         http.use_ssl = true
@@ -198,7 +193,6 @@
         http.key = OpenSSL::PKey::RSA.new( File.read(SSL_CLIENT_KEY_FILE), SSL_CLIENT_KEY_PASS )
         http.verify_mode = OpenSSL::SSL::VERIFY_NONE
       end
->>>>>>> 0207c981
       http
     end
 

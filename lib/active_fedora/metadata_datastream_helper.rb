--- conflicted
+++ resolved
@@ -52,11 +52,7 @@
   
   def from_solr(solr_doc)
     fields.each do |field_key, field_info|
-<<<<<<< HEAD
-      field_symbol = generate_solr_symbol(field_key, field_info[:type])
-=======
       field_symbol = Solrizer::FieldNameMapper.solr_name(field_key, field_info[:type])
->>>>>>> 0207c981
       value = (solr_doc[field_symbol].nil? ? solr_doc[field_symbol.to_s]: solr_doc[field_symbol]) 
       unless value.nil?
         if value.is_a? Array

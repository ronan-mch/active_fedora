--- conflicted
+++ resolved
@@ -1,7 +1,3 @@
 module ActiveFedora
-<<<<<<< HEAD
-    VERSION = "3.2.0"
-=======
     VERSION = "3.2.1"
->>>>>>> f1e649c4
 end
--- conflicted
+++ resolved
@@ -117,17 +117,10 @@
       Fedora::Repository.instance.delete(@inner_object)
       if ENABLE_SOLR_UPDATES
         ActiveFedora::SolrService.instance.conn.delete(pid) 
-<<<<<<< HEAD
-        if defined?( Solrizer::Solrizer ) 
-          solrizer = Solrizer::Solrizer.new
-          solrizer.solrize_delete(pid)
-        end
-=======
         # if defined?( Solrizer::Solrizer ) 
         #   solrizer = Solrizer::Solrizer.new
         #   solrizer.solrize_delete(pid)
         # end
->>>>>>> c1236d8d
       end
     end
 
@@ -285,7 +278,6 @@
       opts.merge!({:blob=>file,:controlGroup=>'M'})
       add_named_datastream(name,opts)
     end
-<<<<<<< HEAD
 
     # Creates a datastream with values 
     def add_named_datastream(name,opts={})
@@ -413,135 +405,6 @@
       scope.const_get(const_name)}.new(opts)
     end
 
-=======
-
-    # Creates a datastream with values 
-    def add_named_datastream(name,opts={})
-      
-      unless named_datastreams_desc.has_key?(name) && named_datastreams_desc[name].has_key?(:type) 
-        raise "Failed to add datastream. Named datastream #{name} not defined for object #{pid}." 
-      end
-      opts.merge!(named_datastreams_desc[name])
-        
-      label = opts.has_key?(:label) ? opts[:label] : ""
-
-      #only do these steps for managed datastreams
-      unless (opts.has_key?(:controlGroup)&&opts[:controlGroup]!="M")
-        if opts.has_key?(:file)
-          opts.merge!({:blob => opts[:file]}) 
-          opts.delete(:file)
-        end
-        
-        raise "You must define parameter blob for this managed datastream to load for #{pid}" unless opts.has_key?(:blob)
-        
-        #if no explicit label and is a file use original file name for label
-        if !opts.has_key?(:label)&&opts[:blob].respond_to?(:original_filename)
-          label = opts[:blob].original_filename
-        end
-        
-        if opts[:blob].respond_to?(:content_type)&&!opts[:blob].content_type.nil? && !opts.has_key?(:content_type)
-          opts.merge!({:content_type=>opts[:blob].content_type})
-        end
-     
-        raise "The blob must respond to content_type or the hash must have :content_type property set" unless opts.has_key?(:content_type)
-        
-        #throw error for mimeType mismatch
-        if named_datastreams_desc[name].has_key?(:mimeType) && !named_datastreams_desc[name][:mimeType].eql?(opts[:content_type])
-          raise "Content type mismatch for add datastream #{name} to #{pid}.  Expected: #{named_datastreams_desc[name][:mimeType]}, Actual: #{opts[:content_type]}"
-        end
-      else 
-        label = opts[:dsLocation] if (opts.has_key?(:dsLocation)) 
-      end
-      
-      opts.merge!(:dsLabel => label)
-      
-      #make sure both dsid and dsID populated if a dsid is supplied
-      opts.merge!(:dsid=>opts[:dsID]) if opts.has_key?(:dsID)
-      opts.merge!(:dsID=>opts[:dsid]) if opts.has_key?(:dsid)
-      
-      ds = create_datastream(named_datastreams_desc[name][:type],opts)
-      #Must be of type datastream
-      assert_kind_of 'datastream',  ds, ActiveFedora::Datastream
-      #make sure dsid is nil so that it uses the prefix for mapping purposes
-      #check dsid works for the prefix if it is set
-      if !ds.dsid.nil? && opts.has_key?(:prefix)
-        raise "dsid supplied does not conform to pattern #{opts[:prefix]}[number]" unless ds.dsid =~ /#{opts[:prefix]}[0-9]/
-      end
-      
-      add_datastream(ds,opts)
-    end
-
-    ########################################################################
-    ### TODO: Currently requires you to update file if a managed datastream
-    ##        but could change to allow metadata only updates as well
-    ########################################################################
-    def update_named_datastream(name, opts={})
-      #check that dsid provided matches existing datastream with that name
-      raise "You must define parameter dsid for datastream to update for #{pid}" unless opts.include?(:dsid)
-      raise "Datastream with name #{name} and dsid #{opts[:dsid]} does not exist for #{pid}" unless self.send("#{name}_ids").include?(opts[:dsid])
-      add_named_datastream(name,opts)
-    end
-    
-    def assert_kind_of(n, o,t)
-      raise "Assertion failure: #{n}: #{o} is not of type #{t}" unless o.kind_of?(t)
-    end
-    
-    def is_named_datastream?(name)
-      named_datastreams_desc.has_key?(name)
-    end
-
-    def named_datastreams
-      ds_values = {}
-      self.class.named_datastreams_desc.keys.each do |name|
-        ds_values.merge!({name=>self.send("#{name}")})
-      end
-      return ds_values
-    end
-    
-    def named_datastreams_attributes
-      ds_values = {}
-      self.class.named_datastreams_desc.keys.each do |name|
-        ds_array = self.send("#{name}")
-        result_hash = {}
-        ds_array.each do |ds|
-          result_hash[ds.dsid]=ds.attributes
-        end
-        ds_values.merge!({name=>result_hash})
-      end
-      return ds_values
-    end
-    
-    def named_datastreams_ids
-      dsids = {}
-      self.class.named_datastreams_desc.keys.each do |name|
-        dsid_array = self.send("#{name}_ids")
-        dsids[name] = dsid_array
-      end
-      return dsids
-    end 
-    
-    def datastreams_attributes
-      ds_values = {}
-      self.datastreams.each_pair do |dsid,ds|
-        ds_values.merge!({dsid=>ds.attributes})
-      end
-      return ds_values
-    end
-    
-    def named_datastreams_desc
-      @named_datastreams_desc ||= named_datastreams_desc_from_class
-    end
-    
-    def named_datastreams_desc_from_class
-      self.class.named_datastreams_desc
-    end
-    
-    def create_datastream(type,opts={})
-      type.to_s.split('::').inject(Kernel) {|scope, const_name| 
-      scope.const_get(const_name)}.new(opts)
-    end
-
->>>>>>> c1236d8d
     def self.has_datastream(args)
       unless args.has_key?(:name)
         return false

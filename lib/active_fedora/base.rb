--- conflicted
+++ resolved
@@ -34,13 +34,10 @@
     ms_inheritable_attributes  :ds_specs, :class_named_datastreams_desc
     include Model
     include SemanticNode
-<<<<<<< HEAD
-    include SolrMapper
-    
-     attr_accessor :named_datastreams_desc
-=======
     include Solrizer::FieldNameMapper
->>>>>>> dabb4fa3
+     
+    attr_accessor :named_datastreams_desc
+    
 
     has_relationship "collection_members", :has_collection_member
     
@@ -681,8 +678,8 @@
        raise "Solr document record id and pid do not match" unless pid == solr_doc[SOLR_DOCUMENT_ID]
      end
      
-      create_date = solr_doc[ActiveFedora::SolrMapper.solr_name(:system_create, :date)].nil? ? solr_doc[ActiveFedora::SolrMapper.solr_name(:system_create, :date).to_s] : solr_doc[ActiveFedora::SolrMapper.solr_name(:system_create, :date)]
-      modified_date = solr_doc[ActiveFedora::SolrMapper.solr_name(:system_create, :date)].nil? ? solr_doc[ActiveFedora::SolrMapper.solr_name(:system_modified, :date).to_s] : solr_doc[ActiveFedora::SolrMapper.solr_name(:system_modified, :date)]
+      create_date = solr_doc[Solrizer::FieldNameMapper.solr_name(:system_create, :date)].nil? ? solr_doc[Solrizer::FieldNameMapper.solr_name(:system_create, :date).to_s] : solr_doc[Solrizer::FieldNameMapper.solr_name(:system_create, :date)]
+      modified_date = solr_doc[Solrizer::FieldNameMapper.solr_name(:system_create, :date)].nil? ? solr_doc[Solrizer::FieldNameMapper.solr_name(:system_modified, :date).to_s] : solr_doc[Solrizer::FieldNameMapper.solr_name(:system_modified, :date)]
       obj = self.new({:pid=>solr_doc[SOLR_DOCUMENT_ID],:create_date=>create_date,:modified_date=>modified_date})
       obj.new_object = false
       #set by default to load any dependent relationship objects from solr as well

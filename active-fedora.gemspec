# -*- encoding: utf-8 -*-
$:.push File.expand_path("../lib", __FILE__)
require "active_fedora/version"

Gem::Specification.new do |s|
  s.name        = "active-fedora"
  s.version     = ActiveFedora::VERSION
  s.platform    = Gem::Platform::RUBY
  s.authors     = ["Matt Zumwalt", "McClain Looney"]
  s.email       = ["matt.zumwalt@yourmediashelf.com"]
  s.homepage    = %q{http://yourmediashelf.com/activefedora}
  s.summary     = %q{A convenience libary for manipulating MODS (Metadata Object Description Schema) documents.}
  s.description = %q{ActiveFedora provides for creating and managing objects in the Fedora Repository Architecture.}

  s.rubyforge_project = "rubyfedora"
  s.rubygems_version = %q{1.3.7}

  s.add_dependency('solr-ruby', '>= 0.0.6')
  s.add_dependency('xml-simple', '>= 1.0.12')
  s.add_dependency('mime-types', '>= 1.16')
  s.add_dependency('multipart-post', "= 1.1.2")
  s.add_dependency('nokogiri')
  s.add_dependency('om', '>= 1.0')
  s.add_dependency('solrizer', '>1.0.0')
  s.add_dependency("activeresource", '>= 3.0')
<<<<<<< HEAD
=======
  s.add_dependency("activemodel")
>>>>>>> ab8dd179
  s.add_dependency("activesupport", '>= 3.0')
  s.add_dependency("mediashelf-loggable")
  s.add_dependency("equivalent-xml")
  s.add_dependency("facets")
  s.add_development_dependency("yard")
  s.add_development_dependency("RedCloth") # for RDoc formatting
  s.add_development_dependency("rake")
  s.add_development_dependency("rcov")
  s.add_development_dependency("solrizer-fedora") # used by the fixtures rake tasks
  s.add_development_dependency("jettywrapper")
  s.add_development_dependency("rspec", "<2.0.0")
  s.add_development_dependency("mocha", ">= 0.9.8")
  s.add_development_dependency("ruby-debug")  
  
  s.files         = `git ls-files`.split("\n")
  s.test_files    = `git ls-files -- {test,spec,features}/*`.split("\n")
  s.executables   = `git ls-files -- bin/*`.split("\n").map{ |f| File.basename(f) }
  s.extra_rdoc_files = [
    "LICENSE",
    "README.textile"
  ]
  s.require_paths = ["lib"]

end
<|MERGE_RESOLUTION|>--- conflicted
+++ resolved
@@ -22,12 +22,8 @@
   s.add_dependency('nokogiri')
   s.add_dependency('om', '>= 1.0')
   s.add_dependency('solrizer', '>1.0.0')
-  s.add_dependency("activeresource", '>= 3.0')
-<<<<<<< HEAD
-=======
-  s.add_dependency("activemodel")
->>>>>>> ab8dd179
-  s.add_dependency("activesupport", '>= 3.0')
+  s.add_dependency("activeresource", '~> 3.0.9')
+  s.add_dependency("activesupport", '~> 3.0.9')
   s.add_dependency("mediashelf-loggable")
   s.add_dependency("equivalent-xml")
   s.add_dependency("facets")

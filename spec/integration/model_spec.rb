--- conflicted
+++ resolved
@@ -15,14 +15,6 @@
   before(:each) do 
     module ModelIntegrationSpec
       
-<<<<<<< HEAD
-      class BasicInt < ActiveFedora::Base
-        #include ActiveFedora::Model
-      end
-      
-    end
-    @test_instance = SpecModel::BasicInt.new
-=======
       class Basic < ActiveFedora::Base
         include ActiveFedora::Model
       end
@@ -30,7 +22,6 @@
     end
 
     @test_instance = ModelIntegrationSpec::Basic.new
->>>>>>> 0207c981
     @test_instance.save
     
   end
@@ -43,17 +34,10 @@
   describe '#find' do
     it "should return an array of instances of the calling Class" do
       pending
-<<<<<<< HEAD
-      result = SpecModel::BasicInt.find(:all)
-      result.should be_instance_of(Array)
-      result.each do |obj|
-        obj.class.should == SpecModel::BasicInt
-=======
       result = ModelIntegrationSpec::Basic.find(:all)
       result.should be_instance_of(Array)
       result.each do |obj|
         obj.class.should == ModelIntegrationSpec::Basic
->>>>>>> 0207c981
       end
     end
   end
@@ -61,15 +45,9 @@
   describe '#find_model' do
     
     it "should return an object of the given Model whose inner object is nil" do
-<<<<<<< HEAD
-      #result = SpecModel::BasicInt.find_model(@test_instance.pid, SpecModel::BasicInt)
-      result = Fedora::Repository.instance.find_model(@test_instance.pid, SpecModel::BasicInt)
-      result.class.should == SpecModel::BasicInt
-=======
       #result = ModelIntegrationSpec::Basic.find_model(@test_instance.pid, ModelIntegrationSpec::Basic)
       result = Fedora::Repository.instance.find_model(@test_instance.pid, ModelIntegrationSpec::Basic)
       result.class.should == ModelIntegrationSpec::Basic
->>>>>>> 0207c981
       result.inner_object.new_object?.should be_false
     end
   end

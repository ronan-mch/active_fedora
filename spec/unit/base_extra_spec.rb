require 'spec_helper'
require 'active_fedora'
require 'active_fedora/base'
require 'active_fedora/metadata_datastream'

describe ActiveFedora::Base do
  
  before(:each) do
    # stub_get('__nextid__')
    # ActiveFedora::RubydoraConnection.instance.expects(:nextid).returns("__nextid__")
    # Rubydora::Repository.any_instance.stubs(:client).returns(@mock_client)
    @test_object = ActiveFedora::Base.new
  end
  
  describe ".metadata_streams" do
    it "should return all of the datastreams from the object that are kinds of MetadataDatastreams " do
      mock_mds1 = mock("metadata ds")
      mock_mds2 = mock("metadata ds")
      mock_fds = mock("file ds")
      mock_fds.expects(:kind_of?).with(ActiveFedora::MetadataDatastream).returns(false)
      mock_ngds = mock("nokogiri ds")
      mock_ngds.expects(:kind_of?).with(ActiveFedora::MetadataDatastream).returns(false)
      mock_ngds.expects(:kind_of?).with(ActiveFedora::NokogiriDatastream).returns(true)
      
      
      [mock_mds1,mock_mds2].each {|ds| ds.expects(:kind_of?).with(ActiveFedora::MetadataDatastream).returns(true) }
      [mock_mds1,mock_mds2,mock_fds].each {|ds| ds.stubs(:kind_of?).with(ActiveFedora::NokogiriDatastream).returns(false) }
      
      @test_object.expects(:datastreams).returns({:foo => mock_mds1, :bar => mock_mds2, :baz => mock_fds, :bork=>mock_ngds})
      
      result = @test_object.metadata_streams
      result.length.should == 3
      result.should include(mock_mds1)
      result.should include(mock_mds2)
      result.should include(mock_ngds)
    end
  end
  
  describe ".file_streams" do
    it "should return all of the datastreams from the object that are kinds of MetadataDatastreams" do
      mock_fds1 = mock("file ds", :dsid => "file1")
      mock_fds1.expects(:kind_of?).with(ActiveFedora::MetadataDatastream).returns(false)
      mock_fds2 = mock("file ds", :dsid => "file2")
      mock_fds2.expects(:kind_of?).with(ActiveFedora::MetadataDatastream).returns(false)
      mock_mds = mock("metadata ds")
      mock_mds.expects(:kind_of?).with(ActiveFedora::MetadataDatastream).returns(true)
      @test_object.expects(:datastreams).returns({:foo => mock_fds1, :bar=> mock_fds2, :baz => mock_mds})
      
      result = @test_object.file_streams
      result.length.should == 2
      result.should include(mock_fds1)
      result.should include(mock_fds2)

    end
    it "should skip DC and RELS-EXT datastreams" do
      mock_fds1 = mock("file ds", :dsid => "foo")
      mock_fds1.expects(:kind_of?).with(ActiveFedora::MetadataDatastream).returns(false)
      dc = mock("DC", :dsid => "DC")
      dc.expects(:kind_of?).with(ActiveFedora::MetadataDatastream).returns(false)
      rels_ext = mock("RELS-EXT", :dsid => "RELS-EXT")
      rels_ext.expects(:kind_of?).with(ActiveFedora::MetadataDatastream).returns(false)
      @test_object.expects(:datastreams).returns({:foo => mock_fds1, :dc => dc, :rels_ext => rels_ext})
      
      result = @test_object.file_streams
      result.length.should == 1
      result.should include(mock_fds1)
    end
  end

  describe ".update_index" do
    it "should call .to_solr on all MetadataDatastreams AND RelsExtDatastreams and pass the resulting document to solr" do
      mock_conn = mock("SolrConnection")
      mock_conn.expects(:add)
      mock_conn.expects(:commit)
      mock_ss = mock("SolrService")
      mock_ss.stubs(:conn).returns(mock_conn)
      ActiveFedora::SolrService.stubs(:instance).returns(mock_ss)
      # Actually uses self.to_solr internally to gather solr info from all metadata datastreams
      mock1 = mock("ds1", :to_solr)
      mock2 = mock("ds2", :to_solr)
      mock3 = mock("RELS-EXT")
      
      mock_datastreams = {:ds1 => mock1, :ds2 => mock2, :rels_ext => mock3}
      mock_datastreams.values.each do |ds| 
        ds.stubs(:kind_of?).with(ActiveFedora::RDFDatastream).returns(false)
        ds.stubs(:kind_of?).with(ActiveFedora::NokogiriDatastream).returns(false)
      end
      mock1.expects(:solrize_profile)
      mock2.expects(:solrize_profile)
      mock3.expects(:solrize_profile)
      mock1.expects(:kind_of?).with(ActiveFedora::MetadataDatastream).returns(true)
      mock2.expects(:kind_of?).with(ActiveFedora::MetadataDatastream).returns(true)
      mock3.expects(:kind_of?).with(ActiveFedora::MetadataDatastream).returns(false)
      #mock3.expects(:kind_of?).with(ActiveFedora::RelsExtDatastream).returns(true)

      @test_object.expects(:datastreams).returns(mock_datastreams)
      @test_object.expects(:solrize_profile)
      @test_object.expects(:solrize_relationships)
      @test_object.send :update_index
    end

<<<<<<< HEAD
    it "should retrieve a solr Connection and call Connection.add" do
      mock_conn = mock("SolrConnection")
      mock_conn.expects(:add)
      mock_conn.expects(:commit)
      mock_ss = mock("SolrService")
      mock_ss.stubs(:conn).returns(mock_conn)
      ActiveFedora::SolrService.stubs(:instance).returns(mock_ss)
=======
    it "should call .to_solr on all RDFDatastreams and pass the resulting document to solr" do
      ActiveFedora::SolrService.expects(:instance).returns(mock("SolrService", :conn => mock("SolrConnection", :update)))
      # Actually uses self.to_solr internally to gather solr info from all metadata datastreams
      mock1 = mock("ds1", :to_solr)
      mock2 = mock("ds2", :to_solr)
      mock3 = mock("RELS-EXT")
      
      mock_datastreams = {:ds1 => mock1, :ds2 => mock2, :rels_ext => mock3}
      mock_datastreams.values.each do |ds| 
        ds.stubs(:kind_of?).with(ActiveFedora::MetadataDatastream).returns(false)
        ds.stubs(:kind_of?).with(ActiveFedora::NokogiriDatastream).returns(false)
      end
      mock1.expects(:solrize_profile)
      mock2.expects(:solrize_profile)
      mock3.expects(:solrize_profile)
      mock1.expects(:kind_of?).with(ActiveFedora::RDFDatastream).returns(true)
      mock2.expects(:kind_of?).with(ActiveFedora::RDFDatastream).returns(true)
      mock3.expects(:kind_of?).with(ActiveFedora::RDFDatastream).returns(false)
      #mock3.expects(:kind_of?).with(ActiveFedora::RelsExtDatastream).returns(true)

      @test_object.expects(:datastreams).returns(mock_datastreams)
      @test_object.expects(:solrize_profile)
      @test_object.expects(:solrize_relationships)
      @test_object.send :update_index
    end

    it "should retrieve a solr Connection and call Connection.update" do
      ActiveFedora::SolrService.expects(:instance).returns(mock("SolrService", :conn => mock("SolrConnection", :update)))
>>>>>>> da23841d
      @test_object.send :update_index
    end

  end
  
  describe ".delete" do
    
    before(:each) do
    end
    
    it "should delete object from repository and index" do
      @test_object.inner_object.stubs(:delete)
      mock_conn = mock("SolrConnection")
      mock_conn.expects(:delete_by_id).with("__DO_NOT_USE__") 
      mock_conn.expects(:commit)
      mock_ss = mock("SolrService")
      mock_ss.stubs(:conn).returns(mock_conn)
      ActiveFedora::SolrService.stubs(:instance).returns(mock_ss)
      @test_object.expects(:inbound_relationships).returns({})
      @test_object.delete
    end

  end
  
  describe '#pids_from_uris' do 
    it "should strip the info:fedora/ out of a given string" do 
      ActiveFedora::Base.pids_from_uris("info:fedora/FOOBAR").should == "FOOBAR"
    end
    it "should accept an array of strings"do 
      ActiveFedora::Base.pids_from_uris(["info:fedora/FOOBAR", "info:fedora/BAZFOO"]).should == ["FOOBAR", "BAZFOO"]
    end
  end

end<|MERGE_RESOLUTION|>--- conflicted
+++ resolved
@@ -68,13 +68,16 @@
   end
 
   describe ".update_index" do
-    it "should call .to_solr on all MetadataDatastreams AND RelsExtDatastreams and pass the resulting document to solr" do
+    before do
       mock_conn = mock("SolrConnection")
       mock_conn.expects(:add)
       mock_conn.expects(:commit)
       mock_ss = mock("SolrService")
       mock_ss.stubs(:conn).returns(mock_conn)
       ActiveFedora::SolrService.stubs(:instance).returns(mock_ss)
+    end
+    
+    it "should call .to_solr on all MetadataDatastreams AND RelsExtDatastreams and pass the resulting document to solr" do
       # Actually uses self.to_solr internally to gather solr info from all metadata datastreams
       mock1 = mock("ds1", :to_solr)
       mock2 = mock("ds2", :to_solr)
@@ -96,20 +99,10 @@
       @test_object.expects(:datastreams).returns(mock_datastreams)
       @test_object.expects(:solrize_profile)
       @test_object.expects(:solrize_relationships)
-      @test_object.send :update_index
+      @test_object.update_index
     end
 
-<<<<<<< HEAD
-    it "should retrieve a solr Connection and call Connection.add" do
-      mock_conn = mock("SolrConnection")
-      mock_conn.expects(:add)
-      mock_conn.expects(:commit)
-      mock_ss = mock("SolrService")
-      mock_ss.stubs(:conn).returns(mock_conn)
-      ActiveFedora::SolrService.stubs(:instance).returns(mock_ss)
-=======
     it "should call .to_solr on all RDFDatastreams and pass the resulting document to solr" do
-      ActiveFedora::SolrService.expects(:instance).returns(mock("SolrService", :conn => mock("SolrConnection", :update)))
       # Actually uses self.to_solr internally to gather solr info from all metadata datastreams
       mock1 = mock("ds1", :to_solr)
       mock2 = mock("ds2", :to_solr)
@@ -131,13 +124,11 @@
       @test_object.expects(:datastreams).returns(mock_datastreams)
       @test_object.expects(:solrize_profile)
       @test_object.expects(:solrize_relationships)
-      @test_object.send :update_index
+      @test_object.update_index
     end
 
-    it "should retrieve a solr Connection and call Connection.update" do
-      ActiveFedora::SolrService.expects(:instance).returns(mock("SolrService", :conn => mock("SolrConnection", :update)))
->>>>>>> da23841d
-      @test_object.send :update_index
+    it "should retrieve a solr Connection and call Connection.add" do
+      @test_object.update_index
     end
 
   end

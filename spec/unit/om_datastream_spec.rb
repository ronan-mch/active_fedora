--- conflicted
+++ resolved
@@ -19,15 +19,9 @@
   end
   
   before(:each) do
-<<<<<<< HEAD
-    @mock_inner = mock('inner object')
-    @mock_repo = mock('repository')
-    @mock_repo.stub(:datastream_dissemination=>'My Content', :config=>{}, :datastream=>'')
-=======
     @mock_inner = double('inner object')
     @mock_repo = double('repository')
-    @mock_repo.stub(:datastream_dissemination=>'My Content', :config=>{})
->>>>>>> 7f55fc2d
+    @mock_repo.stub(:datastream_dissemination=>'My Content', :config=>{}, :datastream=>'')
     @mock_inner.stub(:repository).and_return(@mock_repo)
     @mock_inner.stub(:pid)
     @mock_inner.stub(:new? => false)

require 'spec_helper'
@@last_pid = 0  

describe ActiveFedora::Base do
  describe "sharding" do
    it "should have a shard_index" do
      ActiveFedora::Base.shard_index(@this_pid).should == 0
    end

    describe "should have a connection_for_pid" do
      before do
        ActiveFedora::Base.fedora_connection = {}
      end
      context "When the server is not sharded" do
        subject {ActiveFedora::Base.connection_for_pid('foo:bar')}
        it { should be_kind_of Rubydora::Repository}
        it "should be the standard connection" do
          subject.client.url.should == 'http://127.0.0.1:8983/fedora-test'
        end
      end
      context "When the repository is sharded" do
        before :all do
          class FooHistory < ActiveFedora::Base
            def self.shard_index(pid)
              pid == 'foo:bar' ? 0 : 1
            end
          end
        end
        before :each do
          ActiveFedora.config.expects(:sharded?).returns(true)
        end
        after :all do
          Object.send(:remove_const, :FooHistory)
        end
        describe "assign_pid" do
          subject {FooHistory}
          it "should raise an exception when assign_pid is not overridden" do
            lambda {subject.assign_pid(stub(:namespace=>'changeme'))}.should raise_error(RuntimeError, "When using shards, you must override FooHistory.assign_pid()")
          end
        end
        describe "the repository" do
          before do
            ActiveFedora.config.expects(:credentials).returns([{:url=>'shard1'}, {:url=>'shard2'} ])
          end
          describe "for foo:bar" do
            subject {FooHistory.connection_for_pid('foo:bar')}
            it "should be shard1" do
              subject.client.url.should == 'shard1'
            end
          end
          describe "for foo:baz" do
            subject {FooHistory.connection_for_pid('foo:baz')}
            it "should be shard1" do
              subject.client.url.should == 'shard2'
            end
          end
        end
      end
    end
  end

  describe "With a test class" do
    before :all do
      class FooHistory < ActiveFedora::Base
        has_metadata :type=>ActiveFedora::MetadataDatastream, :name=>"someData" do |m|
          m.field "fubar", :string
          m.field "swank", :text
        end
        has_metadata :type=>ActiveFedora::MetadataDatastream, :name=>"withText" do |m|
          m.field "fubar", :text
        end
        has_metadata :type=>ActiveFedora::MetadataDatastream, :name=>"withText2", :label=>"withLabel" do |m|
          m.field "fubar", :text
        end 
        delegate :fubar, :to=>'withText'
        delegate :swank, :to=>'someData'
      end
      class FooAdaptation < ActiveFedora::Base
        has_metadata :type=>ActiveFedora::NokogiriDatastream, :name=>'someData'
      end
    end

    after :all do
      Object.send(:remove_const, :FooHistory)
      Object.send(:remove_const, :FooAdaptation)
    end
    
    def increment_pid
      @@last_pid += 1    
    end

    before(:each) do
      @this_pid = increment_pid.to_s
      stub_get(@this_pid)
      Rubydora::Repository.any_instance.stubs(:client).returns(@mock_client)
      ActiveFedora::Base.stubs(:assign_pid).returns(@this_pid)

      @test_object = ActiveFedora::Base.new
    end

    after(:each) do
      begin
      ActiveFedora::SolrService.stubs(:instance)
      #@test_object.delete
      rescue
      end
    end


    describe '#new' do
      it "should create an inner object" do  
        # for doing AFObject.new(params[:foo]) when nothing is in params[:foo]
        Rubydora::DigitalObject.any_instance.expects(:save).never
        result = ActiveFedora::Base.new(nil)  
        result.inner_object.should be_kind_of(ActiveFedora::UnsavedDigitalObject)    
      end

      it "should not save or get an pid on init" do
        Rubydora::DigitalObject.any_instance.expects(:save).never
        ActiveFedora::Base.expects(:assign_pid).never
        f = FooHistory.new
      end

      it "should be able to create with a custom pid" do
        f = FooHistory.new(:pid=>'numbnuts:1')
        f.pid.should == 'numbnuts:1'
      end
    end

    describe ".datastream_class_for_name" do
      it "should return the specifed class" do
        FooAdaptation.datastream_class_for_name('someData').should == ActiveFedora::NokogiriDatastream
      end
      it "should return the specifed class" do
        FooAdaptation.datastream_class_for_name('content').should == ActiveFedora::Datastream
      end
    end

    describe ".internal_uri" do
      it "should return pid as fedors uri" do
        @test_object.internal_uri.should eql("info:fedora/#{@test_object.pid}")
      end
    end

    ### Methods for ActiveModel::Conversions
    it "should have to_param once it's saved" do

      @test_object.to_param.should be_nil
      @test_object.inner_object.expects(:new?).returns(false).at_least_once
      @test_object.to_param.should == @test_object.pid
    end

    it "should have to_key once it's saved" do 
      @test_object.to_key.should be_nil
      @test_object.inner_object.expects(:new?).returns(false).at_least_once
      @test_object.to_key.should == [@test_object.pid]
    end

    it "should have to_model when it's saved" do
      @test_object.to_model.should be @test_object
    end
    ### end ActiveModel::Conversions

    ### Methods for ActiveModel::Naming
    it "Should know the model_name" do
      FooHistory.model_name.should == 'FooHistory'
      FooHistory.model_name.human.should == 'Foo history'
    end
    ### End ActiveModel::Naming 
    

    describe ".datastreams" do
      before do
        @test_history = FooHistory.new
      end
      it "should create dynamic accessors" do
        @test_history.withText.should == @test_history.datastreams['withText']
      end
      it "dynamic accessors should convert dashes to underscores" do
        ds = stub('datastream', :dsid=>'eac-cpf')
        @test_history.add_datastream(ds)
        @test_history.eac_cpf.should == ds
      end
      it "dynamic accessors should not convert datastreams named with underscore" do
        ds = stub('datastream', :dsid=>'foo_bar')
        @test_history.add_datastream(ds)
        @test_history.foo_bar.should == ds
      end
    end



    describe ".fields" do
      it "should provide fields" do
        @test_object.should respond_to(:fields)
      end
      it "should add pid, system_create_date and system_modified_date from object attributes" do
        cdate = "2008-07-02T05:09:42.015Z"
        mdate = "2009-07-07T23:37:18.991Z"
        @test_object.expects(:create_date).returns(cdate)
        @test_object.expects(:modified_date).returns(mdate)
        fields = @test_object.fields
        fields[:system_create_date][:values].should eql([cdate])
        fields[:system_modified_date][:values].should eql([mdate])
        fields[:id][:values].should eql([@test_object.pid])
      end
      
      it "should add self.class as the :active_fedora_model" do
        fields = @test_object.fields
        fields[:active_fedora_model][:values].should eql([@test_object.class.inspect])
      end
      
      it "should call .fields on all MetadataDatastreams and return the resulting document" do
        mock1 = mock("ds1", :fields => {})
        mock2 = mock("ds2", :fields => {})
        mock1.expects(:kind_of?).with(ActiveFedora::MetadataDatastream).returns(true)
        mock2.expects(:kind_of?).with(ActiveFedora::MetadataDatastream).returns(true)

        @test_object.expects(:datastreams).returns({:ds1 => mock1, :ds2 => mock2})
        @test_object.fields
      end
    end

    it 'should provide #find' do
      ActiveFedora::Base.should respond_to(:find)
    end

    it "should provide .create_date" do
      @test_object.should respond_to(:create_date)
    end

    it "should provide .modified_date" do
      @test_object.should respond_to(:modified_date)
    end

    it 'should respond to .rels_ext' do
      @test_object.should respond_to(:rels_ext)
    end

    describe '.rels_ext' do

      it 'should return the RelsExtDatastream object from the datastreams array' do
        @test_object.expects(:datastreams).returns({"RELS-EXT" => "foo"}).at_least_once
        @test_object.rels_ext.should == "foo"
      end
    end

    it 'should provide #add_relationship' do
      @test_object.should respond_to(:add_relationship)
    end

<<<<<<< HEAD
    describe '#add_relationship' do
      it 'should call #add_relationship on the rels_ext datastream' do
        @test_object.add_relationship("predicate", "info:fedora/object")
        pred = ActiveFedora::Predicates.vocabularies["info:fedora/fedora-system:def/relations-external#"]["predicate"] 
        @test_object.relationships.should have_statement(RDF::Statement.new(RDF::URI.new(@test_object.internal_uri), pred, RDF::URI.new("info:fedora/object")))
      end

      it "should update the RELS-EXT datastream and set the datastream as dirty when relationships are added" do
        mock_ds = mock("Rels-Ext")
        mock_ds.expects(:dirty=).with(true).times(2)
        @test_object.datastreams["RELS-EXT"] = mock_ds
        @test_object.add_relationship(:is_member_of, "info:fedora/demo:5")
        @test_object.add_relationship(:is_member_of, "info:fedora/demo:10")
      end
=======
  describe '.save' do
    
    
    it "should return true and set persisted if object and datastreams all save successfully" do
      stub_get(@this_pid)
      stub_add_ds(@this_pid, ['RELS-EXT'])
      @test_object.persisted?.should be false
      @test_object.expects(:update_index)
      stub_get(@this_pid, nil, true)
      @test_object.save.should == true
      @test_object.persisted?.should be true
    end

    it "should call assert_content_model" do
      stub_ingest(@this_pid)
      stub_add_ds(@this_pid, ['RELS-EXT'])
      @test_object.expects(:assert_content_model)
      @test_object.save.should == true
      
      
    end
    
    it "should call .save on any datastreams that are dirty" do
      stub_ingest(@this_pid)
      stub_add_ds(@this_pid, ['withText2', 'withText', 'RELS-EXT'])
      to = FooHistory.new
      to.expects(:update_index)

      to.datastreams["someData"].stubs(:changed?).returns(true)
      to.datastreams["someData"].stubs(:new_object?).returns(true)
      to.datastreams["someData"].expects(:save)
      to.expects(:refresh)
      to.save
    end
    it "should call .save on any datastreams that are new" do
      stub_ingest(@this_pid)
      stub_add_ds(@this_pid, ['RELS-EXT'])
      ds = ActiveFedora::Datastream.new(@test_object.inner_object, 'ds_to_add')
      ds.content = "DS CONTENT"
      @test_object.add_datastream(ds)
      ds.expects(:save)
      @test_object.instance_variable_set(:@new_object, false)
      @test_object.expects(:refresh)
      @test_object.expects(:update_index)
      @test_object.save
    end
    it "should not call .save on any datastreams that are not dirty" do
      stub_ingest(@this_pid)
      @test_object = FooHistory.new
      @test_object.expects(:update_index)
      @test_object.expects(:refresh)

      @test_object.datastreams["someData"].should_not be_nil
      @test_object.datastreams['someData'].stubs(:changed?).returns(false)
      @test_object.datastreams['someData'].stubs(:new?).returns(false)
      @test_object.datastreams['someData'].expects(:save).never
      @test_object.datastreams['withText2'].expects(:save)
      @test_object.datastreams['withText'].expects(:save)
      @test_object.datastreams['RELS-EXT'].expects(:save)
      @test_object.save
    end
    it "should update solr index with all metadata if any MetadataDatastreams have changed" do
      stub_ingest(@this_pid)
      stub_add_ds(@this_pid, ['ds1', 'RELS-EXT'])

      dirty_ds = ActiveFedora::MetadataDatastream.new(@test_object.inner_object, 'ds1')
      rels_ds = ActiveFedora::RelsExtDatastream.new(@test_object.inner_object, 'RELS-EXT')
      rels_ds.model = @test_object
      @test_object.add_datastream(rels_ds)
      @test_object.add_datastream(dirty_ds)
      @test_object.expects(:update_index)
      
      @test_object.save
    end
    it "should update solr index with all metadata if any RDFDatastreams have changed" do
      stub_ingest(@this_pid)
      stub_add_ds(@this_pid, ['ds1', 'RELS-EXT'])

      dirty_ds = ActiveFedora::NtriplesRDFDatastream.new(@test_object.inner_object, 'ds1')
      rels_ds = ActiveFedora::RelsExtDatastream.new(@test_object.inner_object, 'RELS-EXT')
      rels_ds.model = @test_object
      @test_object.add_datastream(rels_ds)
      @test_object.add_datastream(dirty_ds)
      @test_object.expects(:update_index)
      
      @test_object.save
    end
    it "should NOT update solr index if no MetadataDatastreams have changed" do
      pending ## Rels-ext is getting automatically added so we can't test this.
      ActiveFedora::DigitalObject.any_instance.stubs(:save)
      mock1 = mock("ds1")
      mock1.expects( :changed?).returns(false).at_least_once
      mock1.expects(:serialize!)
      mock2 = mock("ds2")
      mock2.expects( :changed?).returns(false).at_least_once
      mock2.expects(:serialize!)
      @test_object.stubs(:datastreams).returns({:ds1 => mock1, :ds2 => mock2})
      @test_object.expects(:update_index).never
      @test_object.expects(:refresh)
      @test_object.instance_variable_set(:@new_object, false)

      @test_object.save
    end
    it "should update solr index if relationships have changed" do
      stub_ingest(@this_pid)

      rels_ext = ActiveFedora::RelsExtDatastream.new(@test_object.inner_object, 'RELS-EXT')
      rels_ext.model = @test_object
      rels_ext.expects(:changed?).returns(true).twice
      rels_ext.expects(:save).returns(true)
      rels_ext.expects(:serialize!)
      clean_ds = mock("ds2", :digital_object=)
      clean_ds.stubs(:dirty? => false, :changed? => false, :new? => false)
      clean_ds.expects(:serialize!)
      @test_object.datastreams["RELS-EXT"] = rels_ext
      @test_object.datastreams[:clean_ds] = clean_ds
#      @test_object.inner_object.stubs(:datastreams).returns({"RELS-EXT" => rels_ext, :clean_ds => clean_ds})
#      @test_object.stubs(:datastreams).returns({"RELS-EXT" => rels_ext, :clean_ds => clean_ds})
      @test_object.instance_variable_set(:@new_object, false)
      @test_object.expects(:refresh)
      @test_object.expects(:update_index)
>>>>>>> da23841d
      
      it 'should add a relationship to an object only if it does not exist already' do
        next_pid = increment_pid.to_s
        ActiveFedora::Base.stubs(:assign_pid).returns(next_pid)
        stub_get(next_pid)

        @test_object3 = ActiveFedora::Base.new
        @test_object.add_relationship(:has_part,@test_object3)
        @test_object.ids_for_outbound(:has_part).should == [@test_object3.pid]
        #try adding again and make sure not there twice
        @test_object.add_relationship(:has_part,@test_object3)
        @test_object.ids_for_outbound(:has_part).should == [@test_object3.pid]
      end

      it 'should add literal relationships if requested' do
        @test_object.add_relationship(:conforms_to,"AnInterface",true)
        @test_object.ids_for_outbound(:conforms_to).should == ["AnInterface"]
      end
    end
    
    it 'should provide #remove_relationship' do
      @test_object.should respond_to(:remove_relationship)
    end
    
    describe '#remove_relationship' do
      it 'should remove a relationship from the relationships hash' do
        @test_object3 = ActiveFedora::Base.new()
        @test_object3.stubs(:pid=>'7')
        @test_object4 = ActiveFedora::Base.new()
        @test_object4.stubs(:pid=>'8')
        @test_object.add_relationship(:has_part,@test_object3)
        @test_object.add_relationship(:has_part,@test_object4)
        #check both are there
        @test_object.ids_for_outbound(:has_part).should == [@test_object3.pid,@test_object4.pid]
        @test_object.remove_relationship(:has_part,@test_object3)
        #check only one item removed
        @test_object.ids_for_outbound(:has_part).should == [@test_object4.pid]
        @test_object.remove_relationship(:has_part,@test_object4)
        #check last item removed and predicate removed since now emtpy
        @test_object.relationships.size.should == 0
      end
    end

    it 'should provide #relationships' do
      @test_object.should respond_to(:relationships)
    end

    describe '#relationships' do
      it 'should return a graph' do
        @test_object.relationships.kind_of?(RDF::Graph).should be_true
        @test_object.relationships.size.should == 0 
      end
    end

    describe '.assert_content_model' do
      it "should default to the name of the class" do
        stub_get(@this_pid)
        stub_add_ds(@this_pid, ['RELS-EXT'])
        @test_object.assert_content_model
        @test_object.relationships(:has_model).should == ["info:fedora/afmodel:ActiveFedora_Base"]
        
      end
    end

    describe '.save' do
      it "should return true and set persisted if object and datastreams all save successfully" do
        stub_get(@this_pid)
        stub_add_ds(@this_pid, ['RELS-EXT'])
        @test_object.persisted?.should be false
        @test_object.expects(:update_index)
        stub_get(@this_pid, nil, true)
        @test_object.save.should == true
        @test_object.persisted?.should be true
      end

      it "should call assert_content_model" do
        stub_ingest(@this_pid)
        stub_add_ds(@this_pid, ['RELS-EXT'])
        @test_object.expects(:assert_content_model)
        @test_object.save.should == true
        
        
      end
      
      it "should call .save on any datastreams that are dirty" do
        stub_ingest(@this_pid)
        stub_add_ds(@this_pid, ['withText2', 'withText', 'RELS-EXT'])
        to = FooHistory.new
        to.expects(:update_index)

        to.datastreams["someData"].stubs(:changed?).returns(true)
        to.datastreams["someData"].stubs(:new_object?).returns(true)
        to.datastreams["someData"].expects(:save)
        to.expects(:refresh)
        FooHistory.expects(:assign_pid).with(to.inner_object).returns(@this_pid)
        to.save
      end
      it "should call .save on any datastreams that are new" do
        stub_ingest(@this_pid)
        stub_add_ds(@this_pid, ['RELS-EXT'])
        ds = ActiveFedora::Datastream.new(@test_object.inner_object, 'ds_to_add')
        ds.content = "DS CONTENT"
        @test_object.add_datastream(ds)
        ds.expects(:save)
        @test_object.instance_variable_set(:@new_object, false)
        @test_object.expects(:refresh)
        @test_object.expects(:update_index)
        @test_object.save
      end
      it "should not call .save on any datastreams that are not dirty" do
        stub_ingest(@this_pid)
        @test_object = FooHistory.new
        @test_object.expects(:update_index)
        @test_object.expects(:refresh)

        @test_object.datastreams["someData"].should_not be_nil
        @test_object.datastreams['someData'].stubs(:changed?).returns(false)
        @test_object.datastreams['someData'].stubs(:new?).returns(false)
        @test_object.datastreams['someData'].expects(:save).never
        @test_object.datastreams['withText2'].expects(:save)
        @test_object.datastreams['withText'].expects(:save)
        @test_object.datastreams['RELS-EXT'].expects(:save)
        FooHistory.expects(:assign_pid).with(@test_object.inner_object).returns(@this_pid)
        @test_object.save
      end
      it "should update solr index with all metadata if any MetadataDatastreams have changed" do
        stub_ingest(@this_pid)
        stub_add_ds(@this_pid, ['ds1', 'RELS-EXT'])

        dirty_ds = ActiveFedora::MetadataDatastream.new(@test_object.inner_object, 'ds1')
        rels_ds = ActiveFedora::RelsExtDatastream.new(@test_object.inner_object, 'RELS-EXT')
        rels_ds.model = @test_object
        @test_object.add_datastream(rels_ds)
        @test_object.add_datastream(dirty_ds)
        @test_object.expects(:update_index)
        
        @test_object.save
      end
      it "should NOT update solr index if no MetadataDatastreams have changed" do
        pending "Rels-ext is getting automatically added so we can't test this."
        ActiveFedora::DigitalObject.any_instance.stubs(:save)
        mock1 = mock("ds1")
        mock1.expects( :changed?).returns(false).at_least_once
        mock1.expects(:serialize!)
        mock2 = mock("ds2")
        mock2.expects( :changed?).returns(false).at_least_once
        mock2.expects(:serialize!)
        @test_object.stubs(:datastreams).returns({:ds1 => mock1, :ds2 => mock2})
        @test_object.expects(:update_index).never
        @test_object.expects(:refresh)
        @test_object.instance_variable_set(:@new_object, false)

        @test_object.save
      end
      it "should update solr index if relationships have changed" do
        stub_ingest(@this_pid)

        rels_ext = ActiveFedora::RelsExtDatastream.new(@test_object.inner_object, 'RELS-EXT')
        rels_ext.model = @test_object
        rels_ext.expects(:changed?).returns(true).twice
        rels_ext.expects(:save).returns(true)
        rels_ext.expects(:serialize!)
        clean_ds = mock("ds2", :digital_object=)
        clean_ds.stubs(:dirty? => false, :changed? => false, :new? => false)
        clean_ds.expects(:serialize!)
        @test_object.datastreams["RELS-EXT"] = rels_ext
        @test_object.datastreams[:clean_ds] = clean_ds
  #      @test_object.inner_object.stubs(:datastreams).returns({"RELS-EXT" => rels_ext, :clean_ds => clean_ds})
  #      @test_object.stubs(:datastreams).returns({"RELS-EXT" => rels_ext, :clean_ds => clean_ds})
        @test_object.instance_variable_set(:@new_object, false)
        @test_object.expects(:refresh)
        @test_object.expects(:update_index)
        
        @test_object.save
      end
    end

    describe "#create" do
      before do
        stub_ingest(@this_pid)
        stub_add_ds(@this_pid, ['someData', 'withText', 'withText2', 'RELS-EXT'])
      end
      it "should build a new record and save it" do
        FooHistory.expects(:assign_pid).returns(@this_pid)
        @hist = FooHistory.create(:fubar=>'ta', :swank=>'da')
        @hist.fubar.should == ['ta']
        @hist.swank.should == ['da']
      end
      
    end

    describe ".adapt_to" do
      it "should return an adapted object of the requested type" do
        @test_object = FooHistory.new()
        @test_object.adapt_to(FooAdaptation).class.should == FooAdaptation
      end
      it "should not make an additional call to fedora to create the adapted object" do
        @test_object = FooHistory.new()
        adapted = @test_object.adapt_to(FooAdaptation)
      end
      it "should propagate new datastreams to the adapted object" do
        @test_object = FooHistory.new()
        @test_object.add_file_datastream("XXX", :dsid=>'MY_DSID')
        adapted = @test_object.adapt_to(FooAdaptation)
        adapted.datastreams.keys.should include 'MY_DSID'
        adapted.datastreams['MY_DSID'].content.should == "XXX"
        adapted.datastreams['MY_DSID'].changed?.should be_true
      end
      it "should propagate modified datastreams to the adapted object" do
        @test_object = FooHistory.new()
        orig_ds = @test_object.datastreams['someData']
        orig_ds.content="YYY"
        adapted = @test_object.adapt_to(FooAdaptation)
        adapted.datastreams.keys.should include 'someData'
        adapted.datastreams['someData'].should == orig_ds
        adapted.datastreams['someData'].content.should == "YYY"
        adapted.datastreams['someData'].changed?.should be_true
      end
      it "should use the datastream definitions from the adapted object" do
        @test_object = FooHistory.new()
        adapted = @test_object.adapt_to(FooAdaptation)
        adapted.datastreams.keys.should include 'someData'
        adapted.datastreams['someData'].class.should == ActiveFedora::NokogiriDatastream
      end
    end

    describe ".to_xml" do
      it "should provide .to_xml" do
        @test_object.should respond_to(:to_xml)
      end

      it "should add pid, system_create_date and system_modified_date from object attributes" do
        @test_object.expects(:create_date).returns("2012-03-06T03:12:02Z")
        @test_object.expects(:modified_date).returns("2012-03-07T03:12:02Z")
        solr_doc = @test_object.to_solr
        solr_doc["system_create_dt"].should eql("2012-03-06T03:12:02Z")
        solr_doc["system_modified_dt"].should eql("2012-03-07T03:12:02Z")
        solr_doc[:id].should eql("#{@test_object.pid}")
      end

      it "should call .to_xml on all MetadataDatastreams and return the resulting document" do
        ds1 = ActiveFedora::MetadataDatastream.new(@test_object.inner_object, 'ds1')
        ds2 = ActiveFedora::MetadataDatastream.new(@test_object.inner_object, 'ds2')
        [ds1,ds2].each {|ds| ds.expects(:to_xml)}

        @test_object.expects(:datastreams).returns({:ds1 => ds1, :ds2 => ds2})
        @test_object.to_xml
      end
    end
    
    describe ".to_solr" do
      after(:all) do
        # Revert to default mappings after running tests
        ActiveFedora::SolrService.load_mappings
      end
      
      it "should provide .to_solr" do
        @test_object.should respond_to(:to_solr)
      end

      it "should add pid, system_create_date and system_modified_date from object attributes" do
        @test_object.expects(:create_date).returns("2012-03-04T03:12:02Z")
        @test_object.expects(:modified_date).returns("2012-03-07T03:12:02Z")
        solr_doc = @test_object.to_solr
        solr_doc["system_create_dt"].should eql("2012-03-04T03:12:02Z")
        solr_doc["system_modified_dt"].should eql("2012-03-07T03:12:02Z")
        solr_doc[:id].should eql("#{@test_object.pid}")
      end

      it "should omit base metadata and RELS-EXT if :model_only==true" do
        @test_object.add_relationship(:has_part, "foo", true)
        solr_doc = @test_object.to_solr(Hash.new, :model_only => true)
        solr_doc["system_create_dt"].should be_nil
        solr_doc["system_modified_dt"].should be_nil
        solr_doc["id"].should be_nil
        solr_doc["has_part_s"].should be_nil
      end
      
      it "should add self.class as the :active_fedora_model" do
        stub_get(@this_pid)
        stub_get_content(@this_pid, ['RELS-EXT', 'someData', 'withText2', 'withText'])
        @test_history = FooHistory.new()
        solr_doc = @test_history.to_solr
        solr_doc["active_fedora_model_s"].should eql("FooHistory")
      end

      it "should use mappings.yml to decide names of solr fields" do      
        cdate = "2008-07-02T05:09:42Z"
        mdate = "2009-07-07T23:37:18Z"
        @test_object.stubs(:create_date).returns(cdate)
        @test_object.stubs(:modified_date).returns(mdate)
        solr_doc = @test_object.to_solr
        solr_doc["system_create_dt"].should eql(cdate)
        solr_doc["system_modified_dt"].should eql(mdate)
        solr_doc[:id].should eql("#{@test_object.pid}")
        solr_doc["active_fedora_model_s"].should eql(@test_object.class.inspect)
        
        ActiveFedora::SolrService.load_mappings(File.join(File.dirname(__FILE__), "..", "..", "config", "solr_mappings_af_0.1.yml"))
        solr_doc = @test_object.to_solr
        [:system_create_dt, :system_modified_dt, :active_fedora_model_s].each do |fn|
          solr_doc[fn].should == nil
        end
        solr_doc["system_create_date"].should eql(cdate)
        solr_doc["system_modified_date"].should eql(mdate)
        solr_doc[:id].should eql("#{@test_object.pid}")
        solr_doc["active_fedora_model_field"].should eql(@test_object.class.inspect)
      end
      
      it "should call .to_solr on all MetadataDatastreams and NokogiriDatastreams, passing the resulting document to solr" do
        mock1 = mock("ds1", :to_solr)
        mock1.expects(:solrize_profile)
        mock2 = mock("ds2", :to_solr)
        mock2.expects(:solrize_profile)
        ngds = mock("ngds")
        ngds.expects(:solrize_profile)
        mock1.expects(:kind_of?).with(ActiveFedora::MetadataDatastream).returns(true)
        mock2.expects(:kind_of?).with(ActiveFedora::MetadataDatastream).returns(true)
        
        @test_object.expects(:datastreams).returns({:ds1 => mock1, :ds2 => mock2, :ngds => ngds})
        @test_object.expects(:solrize_relationships)
        @test_object.to_solr
      end
      it "should call .to_solr on the relationships rels-ext is dirty" do
        @test_object.add_relationship(:has_collection_member, "info:fedora/foo:member")
        rels_ext = @test_object.rels_ext
        rels_ext.dirty?.should == true
        @test_object.expects(:solrize_relationships)
        @test_object.to_solr
      end
      
    end

    describe ".label" do
      it "should return the label of the inner object" do 
        @test_object.inner_object.expects(:label).returns("foo label")
        @test_object.label.should == "foo label"
      end
    end
    
<<<<<<< HEAD
    describe ".label=" do
      it "should set the label of the inner object" do
        @test_object.label.should_not == "foo label"
        @test_object.label = "foo label"
        @test_object.label.should == "foo label"
      end
=======
    it "should call .to_solr on all MetadataDatastreams and NokogiriDatastreams, passing the resulting document to solr" do
      mock1 = mock("ds1", :to_solr)
      mock2 = mock("ds2", :to_solr)
      ngds = mock("ngds", :to_solr)
      ngds.expects(:solrize_profile)
      mock1.expects(:solrize_profile)
      mock2.expects(:solrize_profile)
      mock1.expects(:kind_of?).with(ActiveFedora::RDFDatastream).returns(false)
      mock1.expects(:kind_of?).with(ActiveFedora::NokogiriDatastream).returns(false)
      mock1.expects(:kind_of?).with(ActiveFedora::MetadataDatastream).returns(true)
      mock2.expects(:kind_of?).with(ActiveFedora::RDFDatastream).returns(false)
      mock2.expects(:kind_of?).with(ActiveFedora::NokogiriDatastream).returns(false)
      mock2.expects(:kind_of?).with(ActiveFedora::MetadataDatastream).returns(true)
      ngds.expects(:kind_of?).with(ActiveFedora::RDFDatastream).returns(false)
      ngds.expects(:kind_of?).with(ActiveFedora::NokogiriDatastream).returns(true)
      
      @test_object.expects(:datastreams).returns({:ds1 => mock1, :ds2 => mock2, :ngds => ngds})
      @test_object.expects(:solrize_profile)
      @test_object.expects(:solrize_relationships)
      @test_object.to_solr
    end
    it "should call .to_solr on all RDFDatastreams, passing the resulting document to solr" do
      mock = mock("ds1", :to_solr)
      mock.expects(:solrize_profile)
      mock.expects(:kind_of?).with(ActiveFedora::RDFDatastream).returns(true)
      
      @test_object.expects(:datastreams).returns({:ds1 => mock})
      @test_object.expects(:solrize_profile)
      @test_object.expects(:solrize_relationships)
      @test_object.to_solr
    end

    it "should call .to_solr on the relationships rels-ext is dirty" do
      @test_object.add_relationship(:has_collection_member, "info:fedora/foo:member")
      rels_ext = @test_object.rels_ext
      rels_ext.dirty?.should == true
      @test_object.expects(:solrize_relationships)
      @test_object.to_solr
>>>>>>> da23841d
    end
    
    
    describe "get_values_from_datastream" do
      it "should look up the named datastream and call get_values with the given pointer/field_name" do
        mock_ds = mock("Datastream", :get_values=>["value1", "value2"])
        @test_object.stubs(:datastreams).returns({"ds1"=>mock_ds})
        @test_object.get_values_from_datastream("ds1", "--my xpath--").should == ["value1", "value2"]
      end
    end
    
    describe "update_datastream_attributes" do
      it "should look up any datastreams specified as keys in the given hash and call update_attributes on the datastream" do
        mock_desc_metadata = mock("descMetadata")
        mock_properties = mock("properties")
        mock_ds_hash = {'descMetadata'=>mock_desc_metadata, 'properties'=>mock_properties}
        
        ds_values_hash = {
          "descMetadata"=>{ [{:person=>0}, :role]=>{"0"=>"role1", "1"=>"role2", "2"=>"role3"} },
          "properties"=>{ "notes"=>"foo" }
        }
        m = FooHistory.new
        m.stubs(:datastreams).returns(mock_ds_hash)
        mock_desc_metadata.expects(:update_indexed_attributes).with( ds_values_hash['descMetadata'] )
        mock_properties.expects(:update_indexed_attributes).with( ds_values_hash['properties'] )
        m.update_datastream_attributes( ds_values_hash )
      end
      it "should not do anything and should return an empty hash if the specified datastream does not exist" do
        ds_values_hash = {
          "nonexistentDatastream"=>{ "notes"=>"foo" }
        }
        m = FooHistory.new
        untouched_xml = m.to_xml
        m.update_datastream_attributes( ds_values_hash ).should == {}
        m.to_xml.should == untouched_xml
      end
    end
    
    describe "update_attributes" do

      it "should set the attributes and save" do
        m = FooHistory.new
        att= {"fubar"=> '1234', "baz" =>'stuff'}
        
        m.expects(:fubar=).with('1234')
        m.expects(:baz=).with('stuff')
        m.expects(:save)
        m.update_attributes(att)
      end
    end
    
    describe "update_indexed_attributes" do
      it "should call .update_indexed_attributes on all metadata datastreams & nokogiri datastreams" do
        m = FooHistory.new
        att= {"fubar"=>{"-1"=>"mork", "0"=>"york", "1"=>"mangle"}}
        
        m.datastreams['someData'].expects(:update_indexed_attributes)
        m.datastreams["withText"].expects(:update_indexed_attributes)
        m.datastreams['withText2'].expects(:update_indexed_attributes)
        m.update_indexed_attributes(att)
      end
      it "should take a :datastreams argument" do 
        att= {"fubar"=>{"-1"=>"mork", "0"=>"york", "1"=>"mangle"}}
        stub_get(@this_pid)
        stub_get_content(@this_pid, ['RELS-EXT', 'someData', 'withText2', 'withText'])
        m = FooHistory.new()
        m.update_indexed_attributes(att, :datastreams=>"withText")
        m.should_not be_nil
        m.datastreams['someData'].fubar_values.should == []
        m.datastreams["withText"].fubar_values.should == ['mork', 'york', 'mangle']
        m.datastreams['withText2'].fubar_values.should == []
        
        att= {"fubar"=>{"-1"=>"tork", "0"=>"work", "1"=>"bork"}}
        m.update_indexed_attributes(att, :datastreams=>["someData", "withText2"])
        m.should_not be_nil
        m.datastreams['someData'].fubar_values.should == ['tork', 'work', 'bork']
        m.datastreams["withText"].fubar_values.should == ['mork', 'york', 'mangle']
        m.datastreams['withText2'].fubar_values.should == ['tork', 'work', 'bork']
      end
    end

    it "should expose solr for real." do
      sinmock = mock('solr instance')
      conmock = mock("solr conn")
      sinmock.expects(:conn).returns(conmock)
      conmock.expects(:query).with('pid: foobar', {}).returns({:baz=>:bif})
      ActiveFedora::SolrService.expects(:instance).returns(sinmock)
      FooHistory.solr_search("pid: foobar").should == {:baz=>:bif}
    end
    it "should expose solr for real. and pass args through" do
      sinmock = mock('solr instance')
      conmock = mock("solr conn")
      sinmock.expects(:conn).returns(conmock)
      conmock.expects(:query).with('pid: foobar', {:ding => :dang}).returns({:baz=>:bif})
      ActiveFedora::SolrService.expects(:instance).returns(sinmock)
      FooHistory.solr_search("pid: foobar", {:ding=>:dang}).should == {:baz=>:bif}
    end

    describe '#relationships_by_name' do
      
      before do
        class MockNamedRelationships < ActiveFedora::Base
          include ActiveFedora::FileManagement
          has_relationship "testing", :has_part, :type=>ActiveFedora::Base
          has_relationship "testing2", :has_member, :type=>ActiveFedora::Base
          has_relationship "testing_inbound", :has_part, :type=>ActiveFedora::Base, :inbound=>true
        end
      end
      
      it 'should return current relationships by name' do
        next_pid = increment_pid.to_s
        ActiveFedora::Base.stubs(:assign_pid).returns(next_pid)
        stub_get(next_pid)
        @test_object2 = MockNamedRelationships.new
        @test_object2.add_relationship(:has_model, MockNamedRelationships.to_class_uri)
        @test_object.add_relationship(:has_model, ActiveFedora::Base.to_class_uri)
        #should return expected named relationships
        @test_object2.relationships_by_name
        @test_object2.relationships_by_name[:self]["testing"].should == []
        @test_object2.relationships_by_name[:self]["testing2"].should == []
        @test_object2.relationships_by_name[:self]["parts_outbound"].should == []
        @test_object2.add_relationship_by_name("testing",@test_object)
        # @test_object2.relationships_by_name.should == {:self=>{"testing"=>[@test_object.internal_uri],"testing2"=>[],"part_of"=>[], "parts_outbound"=>[@test_object.internal_uri], "collection_members"=>[]}}

        @test_object2.relationships_by_name[:self]["testing"].should == [@test_object.internal_uri]
        @test_object2.relationships_by_name[:self]["testing2"].should == []
        @test_object2.relationships_by_name[:self]["parts_outbound"].should == [@test_object.internal_uri]
      end 
    end

    
    describe '#create_relationship_name_methods' do
      before do
        class MockCreateNamedRelationshipMethodsBase < ActiveFedora::Base
          include ActiveFedora::Relationships
          register_relationship_desc :self, "testing", :is_part_of, :type=>ActiveFedora::Base
          create_relationship_name_methods "testing"
        end
      end
        
      it 'should append and remove using helper methods for each outbound relationship' do
        next_pid = increment_pid.to_s
        ActiveFedora::Base.stubs(:assign_pid).returns(next_pid)
        stub_get(next_pid)
        @test_object2 = MockCreateNamedRelationshipMethodsBase.new 
        @test_object2.should respond_to(:testing_append)
        @test_object2.should respond_to(:testing_remove)
        #test executing each one to make sure code added is correct
        model_pid =ActiveFedora::Base.to_class_uri
        @test_object.add_relationship(:has_model,model_pid)
        @test_object2.add_relationship(:has_model,model_pid)
        @test_object2.testing_append(@test_object)
        #create relationship to access generate_uri method for an object
        @test_object2.relationships_by_name[:self]["testing"].should == [@test_object.internal_uri]
        @test_object2.testing_remove(@test_object)
        @test_object2.relationships_by_name[:self]["testing"].should == []
      end
    end

    describe ".solrize_relationships" do
      it "should serialize the relationships into a Hash" do
        graph = RDF::Graph.new
        subject = RDF::URI.new "info:fedora/test:sample_pid"
        graph.insert RDF::Statement.new(subject, ActiveFedora::Predicates.find_graph_predicate(:is_member_of),  RDF::URI.new('info:fedora/demo:10'))
        graph.insert RDF::Statement.new(subject, ActiveFedora::Predicates.find_graph_predicate(:is_part_of),  RDF::URI.new('info:fedora/demo:11'))
        graph.insert RDF::Statement.new(subject, ActiveFedora::Predicates.find_graph_predicate(:has_part),  RDF::URI.new('info:fedora/demo:12'))
        graph.insert RDF::Statement.new(subject, ActiveFedora::Predicates.find_graph_predicate(:conforms_to),  "AnInterface")

        @test_object.expects(:relationships).returns(graph)
        solr_doc = @test_object.solrize_relationships
        solr_doc["is_member_of_s"].should == ["info:fedora/demo:10"]
        solr_doc["is_part_of_s"].should == ["info:fedora/demo:11"]
        solr_doc["has_part_s"].should == ["info:fedora/demo:12"]
        solr_doc["conforms_to_s"].should == ["AnInterface"]
      end
    end
  end
end<|MERGE_RESOLUTION|>--- conflicted
+++ resolved
@@ -249,7 +249,6 @@
       @test_object.should respond_to(:add_relationship)
     end
 
-<<<<<<< HEAD
     describe '#add_relationship' do
       it 'should call #add_relationship on the rels_ext datastream' do
         @test_object.add_relationship("predicate", "info:fedora/object")
@@ -264,129 +263,6 @@
         @test_object.add_relationship(:is_member_of, "info:fedora/demo:5")
         @test_object.add_relationship(:is_member_of, "info:fedora/demo:10")
       end
-=======
-  describe '.save' do
-    
-    
-    it "should return true and set persisted if object and datastreams all save successfully" do
-      stub_get(@this_pid)
-      stub_add_ds(@this_pid, ['RELS-EXT'])
-      @test_object.persisted?.should be false
-      @test_object.expects(:update_index)
-      stub_get(@this_pid, nil, true)
-      @test_object.save.should == true
-      @test_object.persisted?.should be true
-    end
-
-    it "should call assert_content_model" do
-      stub_ingest(@this_pid)
-      stub_add_ds(@this_pid, ['RELS-EXT'])
-      @test_object.expects(:assert_content_model)
-      @test_object.save.should == true
-      
-      
-    end
-    
-    it "should call .save on any datastreams that are dirty" do
-      stub_ingest(@this_pid)
-      stub_add_ds(@this_pid, ['withText2', 'withText', 'RELS-EXT'])
-      to = FooHistory.new
-      to.expects(:update_index)
-
-      to.datastreams["someData"].stubs(:changed?).returns(true)
-      to.datastreams["someData"].stubs(:new_object?).returns(true)
-      to.datastreams["someData"].expects(:save)
-      to.expects(:refresh)
-      to.save
-    end
-    it "should call .save on any datastreams that are new" do
-      stub_ingest(@this_pid)
-      stub_add_ds(@this_pid, ['RELS-EXT'])
-      ds = ActiveFedora::Datastream.new(@test_object.inner_object, 'ds_to_add')
-      ds.content = "DS CONTENT"
-      @test_object.add_datastream(ds)
-      ds.expects(:save)
-      @test_object.instance_variable_set(:@new_object, false)
-      @test_object.expects(:refresh)
-      @test_object.expects(:update_index)
-      @test_object.save
-    end
-    it "should not call .save on any datastreams that are not dirty" do
-      stub_ingest(@this_pid)
-      @test_object = FooHistory.new
-      @test_object.expects(:update_index)
-      @test_object.expects(:refresh)
-
-      @test_object.datastreams["someData"].should_not be_nil
-      @test_object.datastreams['someData'].stubs(:changed?).returns(false)
-      @test_object.datastreams['someData'].stubs(:new?).returns(false)
-      @test_object.datastreams['someData'].expects(:save).never
-      @test_object.datastreams['withText2'].expects(:save)
-      @test_object.datastreams['withText'].expects(:save)
-      @test_object.datastreams['RELS-EXT'].expects(:save)
-      @test_object.save
-    end
-    it "should update solr index with all metadata if any MetadataDatastreams have changed" do
-      stub_ingest(@this_pid)
-      stub_add_ds(@this_pid, ['ds1', 'RELS-EXT'])
-
-      dirty_ds = ActiveFedora::MetadataDatastream.new(@test_object.inner_object, 'ds1')
-      rels_ds = ActiveFedora::RelsExtDatastream.new(@test_object.inner_object, 'RELS-EXT')
-      rels_ds.model = @test_object
-      @test_object.add_datastream(rels_ds)
-      @test_object.add_datastream(dirty_ds)
-      @test_object.expects(:update_index)
-      
-      @test_object.save
-    end
-    it "should update solr index with all metadata if any RDFDatastreams have changed" do
-      stub_ingest(@this_pid)
-      stub_add_ds(@this_pid, ['ds1', 'RELS-EXT'])
-
-      dirty_ds = ActiveFedora::NtriplesRDFDatastream.new(@test_object.inner_object, 'ds1')
-      rels_ds = ActiveFedora::RelsExtDatastream.new(@test_object.inner_object, 'RELS-EXT')
-      rels_ds.model = @test_object
-      @test_object.add_datastream(rels_ds)
-      @test_object.add_datastream(dirty_ds)
-      @test_object.expects(:update_index)
-      
-      @test_object.save
-    end
-    it "should NOT update solr index if no MetadataDatastreams have changed" do
-      pending ## Rels-ext is getting automatically added so we can't test this.
-      ActiveFedora::DigitalObject.any_instance.stubs(:save)
-      mock1 = mock("ds1")
-      mock1.expects( :changed?).returns(false).at_least_once
-      mock1.expects(:serialize!)
-      mock2 = mock("ds2")
-      mock2.expects( :changed?).returns(false).at_least_once
-      mock2.expects(:serialize!)
-      @test_object.stubs(:datastreams).returns({:ds1 => mock1, :ds2 => mock2})
-      @test_object.expects(:update_index).never
-      @test_object.expects(:refresh)
-      @test_object.instance_variable_set(:@new_object, false)
-
-      @test_object.save
-    end
-    it "should update solr index if relationships have changed" do
-      stub_ingest(@this_pid)
-
-      rels_ext = ActiveFedora::RelsExtDatastream.new(@test_object.inner_object, 'RELS-EXT')
-      rels_ext.model = @test_object
-      rels_ext.expects(:changed?).returns(true).twice
-      rels_ext.expects(:save).returns(true)
-      rels_ext.expects(:serialize!)
-      clean_ds = mock("ds2", :digital_object=)
-      clean_ds.stubs(:dirty? => false, :changed? => false, :new? => false)
-      clean_ds.expects(:serialize!)
-      @test_object.datastreams["RELS-EXT"] = rels_ext
-      @test_object.datastreams[:clean_ds] = clean_ds
-#      @test_object.inner_object.stubs(:datastreams).returns({"RELS-EXT" => rels_ext, :clean_ds => clean_ds})
-#      @test_object.stubs(:datastreams).returns({"RELS-EXT" => rels_ext, :clean_ds => clean_ds})
-      @test_object.instance_variable_set(:@new_object, false)
-      @test_object.expects(:refresh)
-      @test_object.expects(:update_index)
->>>>>>> da23841d
       
       it 'should add a relationship to an object only if it does not exist already' do
         next_pid = increment_pid.to_s
@@ -525,6 +401,19 @@
         
         @test_object.save
       end
+      it "should update solr index with all metadata if any RDFDatastreams have changed" do
+        stub_ingest(@this_pid)
+        stub_add_ds(@this_pid, ['ds1', 'RELS-EXT'])
+
+        dirty_ds = ActiveFedora::NtriplesRDFDatastream.new(@test_object.inner_object, 'ds1')
+        rels_ds = ActiveFedora::RelsExtDatastream.new(@test_object.inner_object, 'RELS-EXT')
+        rels_ds.model = @test_object
+        @test_object.add_datastream(rels_ds)
+        @test_object.add_datastream(dirty_ds)
+        @test_object.expects(:update_index)
+        
+        @test_object.save
+      end
       it "should NOT update solr index if no MetadataDatastreams have changed" do
         pending "Rels-ext is getting automatically added so we can't test this."
         ActiveFedora::DigitalObject.any_instance.stubs(:save)
@@ -697,18 +586,36 @@
       
       it "should call .to_solr on all MetadataDatastreams and NokogiriDatastreams, passing the resulting document to solr" do
         mock1 = mock("ds1", :to_solr)
+        mock2 = mock("ds2", :to_solr)
+        ngds = mock("ngds", :to_solr)
+        ngds.expects(:solrize_profile)
         mock1.expects(:solrize_profile)
-        mock2 = mock("ds2", :to_solr)
         mock2.expects(:solrize_profile)
-        ngds = mock("ngds")
-        ngds.expects(:solrize_profile)
+        mock1.expects(:kind_of?).with(ActiveFedora::RDFDatastream).returns(false)
+        mock1.expects(:kind_of?).with(ActiveFedora::NokogiriDatastream).returns(false)
         mock1.expects(:kind_of?).with(ActiveFedora::MetadataDatastream).returns(true)
+        mock2.expects(:kind_of?).with(ActiveFedora::RDFDatastream).returns(false)
+        mock2.expects(:kind_of?).with(ActiveFedora::NokogiriDatastream).returns(false)
         mock2.expects(:kind_of?).with(ActiveFedora::MetadataDatastream).returns(true)
+        ngds.expects(:kind_of?).with(ActiveFedora::RDFDatastream).returns(false)
+        ngds.expects(:kind_of?).with(ActiveFedora::NokogiriDatastream).returns(true)
         
         @test_object.expects(:datastreams).returns({:ds1 => mock1, :ds2 => mock2, :ngds => ngds})
+        @test_object.expects(:solrize_profile)
         @test_object.expects(:solrize_relationships)
         @test_object.to_solr
       end
+      it "should call .to_solr on all RDFDatastreams, passing the resulting document to solr" do
+        mock = mock("ds1", :to_solr)
+        mock.expects(:solrize_profile)
+        mock.expects(:kind_of?).with(ActiveFedora::RDFDatastream).returns(true)
+        
+        @test_object.expects(:datastreams).returns({:ds1 => mock})
+        @test_object.expects(:solrize_profile)
+        @test_object.expects(:solrize_relationships)
+        @test_object.to_solr
+      end
+
       it "should call .to_solr on the relationships rels-ext is dirty" do
         @test_object.add_relationship(:has_collection_member, "info:fedora/foo:member")
         rels_ext = @test_object.rels_ext
@@ -726,53 +633,12 @@
       end
     end
     
-<<<<<<< HEAD
     describe ".label=" do
       it "should set the label of the inner object" do
         @test_object.label.should_not == "foo label"
         @test_object.label = "foo label"
         @test_object.label.should == "foo label"
       end
-=======
-    it "should call .to_solr on all MetadataDatastreams and NokogiriDatastreams, passing the resulting document to solr" do
-      mock1 = mock("ds1", :to_solr)
-      mock2 = mock("ds2", :to_solr)
-      ngds = mock("ngds", :to_solr)
-      ngds.expects(:solrize_profile)
-      mock1.expects(:solrize_profile)
-      mock2.expects(:solrize_profile)
-      mock1.expects(:kind_of?).with(ActiveFedora::RDFDatastream).returns(false)
-      mock1.expects(:kind_of?).with(ActiveFedora::NokogiriDatastream).returns(false)
-      mock1.expects(:kind_of?).with(ActiveFedora::MetadataDatastream).returns(true)
-      mock2.expects(:kind_of?).with(ActiveFedora::RDFDatastream).returns(false)
-      mock2.expects(:kind_of?).with(ActiveFedora::NokogiriDatastream).returns(false)
-      mock2.expects(:kind_of?).with(ActiveFedora::MetadataDatastream).returns(true)
-      ngds.expects(:kind_of?).with(ActiveFedora::RDFDatastream).returns(false)
-      ngds.expects(:kind_of?).with(ActiveFedora::NokogiriDatastream).returns(true)
-      
-      @test_object.expects(:datastreams).returns({:ds1 => mock1, :ds2 => mock2, :ngds => ngds})
-      @test_object.expects(:solrize_profile)
-      @test_object.expects(:solrize_relationships)
-      @test_object.to_solr
-    end
-    it "should call .to_solr on all RDFDatastreams, passing the resulting document to solr" do
-      mock = mock("ds1", :to_solr)
-      mock.expects(:solrize_profile)
-      mock.expects(:kind_of?).with(ActiveFedora::RDFDatastream).returns(true)
-      
-      @test_object.expects(:datastreams).returns({:ds1 => mock})
-      @test_object.expects(:solrize_profile)
-      @test_object.expects(:solrize_relationships)
-      @test_object.to_solr
-    end
-
-    it "should call .to_solr on the relationships rels-ext is dirty" do
-      @test_object.add_relationship(:has_collection_member, "info:fedora/foo:member")
-      rels_ext = @test_object.rels_ext
-      rels_ext.dirty?.should == true
-      @test_object.expects(:solrize_relationships)
-      @test_object.to_solr
->>>>>>> da23841d
     end
     
     
